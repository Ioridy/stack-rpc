// Package stack is a pluggable framework for microservices
package stack

import (
	"context"

	"github.com/stack-labs/stack-rpc/client"
	"github.com/stack-labs/stack-rpc/server"
)

type serviceKey struct{}

// Service is an interface that wraps the lower level libraries
// within stack-rpc. Its a convenience method for building
// and initialising services.
type Service interface {
	// The service name
	Name() string
	// Init initialises options
	Init(...Option)
	// Options returns the current options
	Options() Options
	// Client is used to call services
	Client() client.Client
	// Server is for handling requests and events
	Server() server.Server
	// Run the service
	Run() error
	// The service implementation
	String() string
}

// Function is a one time executing Service
type Function interface {
	// Inherits Service interface
	Service
	// Done signals to complete execution
	Done() error
	// Handle registers an RPC handler
	Handle(v interface{}) error
	// Subscribe registers a subscriber
	Subscribe(topic string, v interface{}) error
}

// Publisher is syntactic sugar for publishing
type Publisher interface {
	Publish(ctx context.Context, msg interface{}, opts ...client.PublishOption) error
}

type Option func(*Options)

<<<<<<< HEAD
=======
var (
	HeaderPrefix = "Stack-"
)

>>>>>>> 3c837d27
// NewService creates and returns a new Service based on the packages within.
func NewService(opts ...Option) Service {
	return newService(opts...)
}

// FromContext retrieves a Service from the Context.
func FromContext(ctx context.Context) (Service, bool) {
	s, ok := ctx.Value(serviceKey{}).(Service)
	return s, ok
}

// NewContext returns a new Context with the Service embedded within it.
func NewContext(ctx context.Context, s Service) context.Context {
	return context.WithValue(ctx, serviceKey{}, s)
}

// NewFunction returns a new Function for a one time executing Service
func NewFunction(opts ...Option) Function {
	return newFunction(opts...)
}

// NewPublisher returns a new Publisher
func NewPublisher(topic string, c client.Client) Publisher {
	if c == nil {
		c = client.NewClient()
	}
	return &publisher{c, topic}
}

// RegisterHandler is syntactic sugar for registering a handler
func RegisterHandler(s server.Server, h interface{}, opts ...server.HandlerOption) error {
	return s.Handle(s.NewHandler(h, opts...))
}

// RegisterSubscriber is syntactic sugar for registering a subscriber
func RegisterSubscriber(topic string, s server.Server, h interface{}, opts ...server.SubscriberOption) error {
	return s.Subscribe(s.NewSubscriber(topic, h, opts...))
}<|MERGE_RESOLUTION|>--- conflicted
+++ resolved
@@ -49,13 +49,6 @@
 
 type Option func(*Options)
 
-<<<<<<< HEAD
-=======
-var (
-	HeaderPrefix = "Stack-"
-)
-
->>>>>>> 3c837d27
 // NewService creates and returns a new Service based on the packages within.
 func NewService(opts ...Option) Service {
 	return newService(opts...)
